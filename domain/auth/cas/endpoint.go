--- conflicted
+++ resolved
@@ -63,11 +63,7 @@
 	ac := ath.CASConfig{}
 	err = json.Unmarshal([]byte(org.AuthConfig), &ac)
 	if err != nil {
-<<<<<<< HEAD
-		response.WriteBadRequestError(w, method, "Unable to unmarshall CAS config")
-=======
 		response.WriteBadRequestError(w, method, "Unable to unmarshal CAS configuration")
->>>>>>> 285a0150
 		h.Runtime.Log.Error(method, err)
 		return
 	}
